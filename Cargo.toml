[package]
name = "chatgpt_rs"
version = "1.1.14"
edition = "2021"
description = "ChatGPT API Wrapper"
authors = ["Maxuss <maxus.info.mail@proton.me>"]
license = "MIT"
repository = "https://github.com/Maxuss/chatgpt_rs"
keywords = ["ChatGPT", "OpenAI"]
categories = ["api-bindings"]

[lib]
name = "chatgpt"
path = "./src/chatgpt.rs"

# See more keys and their definitions at https://doc.rust-lang.org/cargo/reference/manifest.html

[dependencies]
reqwest = { version = "0.11.18", features = [
    "json",
    "rustls-tls",
], default-features = false }
<<<<<<< HEAD
tokio = { version = "1.31.0", features = ["macros"] }
serde = { version = "1.0.171", features = ["derive"] }
serde_json = { version = "1.0.103", optional = true }
thiserror = "1.0.43"
=======
tokio = { version = "1.29.1", features = ["macros"] }
serde = { version = "1.0.179", features = ["derive"] }
serde_json = { version = "1.0.104", optional = true }
thiserror = "1.0.44"
>>>>>>> 53232b50
url = "2.4.0"
derive_builder = "0.12.0"

postcard = { version = "1.0.6", features = ["alloc"], optional = true }
eventsource-stream = { version = "0.2.3", optional = true }
futures = { version = "0.3.28", optional = true }
futures-util = { version = "0.3.28", optional = true }
gpt_fn_macros = { path = "./fn_macros", optional = true }
schemars = { version = "0.8.12", optional = true }
async-trait = { version = "0.1.72", optional = true }
async-recursion = { version = "1.0.4", optional = true }

[dev-dependencies]
<<<<<<< HEAD
tokio = { version = "1.31.0", features = ["macros", "rt-multi-thread"] }
chatgpt_rs = { path = ".", features = ["json", "streams", "postcard"] }
=======
tokio = { version = "1.29.1", features = ["macros", "rt-multi-thread"] }
chatgpt_rs = { path = ".", features = ["json", "streams", "postcard", "functions"] }
lazy_static = "1.4.0"
>>>>>>> 53232b50

[features]
default = ["json"]
streams = [
    "dep:eventsource-stream",
    "dep:futures-util",
    "dep:futures",
    "reqwest/stream",
]
functions = [
    "dep:gpt_fn_macros",
    "dep:schemars",
    "dep:async-trait",
    "dep:serde_json",
    "dep:async-recursion"
]
functions_extra = [
    "schemars/chrono",
    "schemars/url",
    "schemars/uuid1",
    "schemars/either"
]
json = ["dep:serde_json", "tokio/fs"]
postcard = ["dep:postcard", "tokio/fs"]<|MERGE_RESOLUTION|>--- conflicted
+++ resolved
@@ -20,17 +20,10 @@
     "json",
     "rustls-tls",
 ], default-features = false }
-<<<<<<< HEAD
 tokio = { version = "1.31.0", features = ["macros"] }
-serde = { version = "1.0.171", features = ["derive"] }
-serde_json = { version = "1.0.103", optional = true }
-thiserror = "1.0.43"
-=======
-tokio = { version = "1.29.1", features = ["macros"] }
 serde = { version = "1.0.179", features = ["derive"] }
 serde_json = { version = "1.0.104", optional = true }
 thiserror = "1.0.44"
->>>>>>> 53232b50
 url = "2.4.0"
 derive_builder = "0.12.0"
 
@@ -44,14 +37,9 @@
 async-recursion = { version = "1.0.4", optional = true }
 
 [dev-dependencies]
-<<<<<<< HEAD
 tokio = { version = "1.31.0", features = ["macros", "rt-multi-thread"] }
-chatgpt_rs = { path = ".", features = ["json", "streams", "postcard"] }
-=======
-tokio = { version = "1.29.1", features = ["macros", "rt-multi-thread"] }
 chatgpt_rs = { path = ".", features = ["json", "streams", "postcard", "functions"] }
 lazy_static = "1.4.0"
->>>>>>> 53232b50
 
 [features]
 default = ["json"]
